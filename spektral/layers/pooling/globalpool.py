--- conflicted
+++ resolved
@@ -346,30 +346,21 @@
     r"""
     SortPool layer pooling the top \(k\) most relevant nodes as described by
     [Zhang et al.](https://www.cse.wustl.edu/~muhan/papers/AAAI_2018_DGCNN.pdf)
-<<<<<<< HEAD
-
-    This layers takes a graph signal \(\mathbf{X}\) and sorts the rows by the
-    elements of its last column. It then keeps the top \(k\) rows.
-    Should \(\mathbf{X}\) have less than \(k\) rows, it sorts and then adds rows
-    full of zeros until \(\mathbf{X}\) has \(k\) rows.
-
-=======
     This layers takes a graph signal \(\mathbf{X}\) and sorts the rows by the
     elements of its last column. It then keeps the top \(k\) rows.
     Should \(\mathbf{X}\) have less than \(k\) rows, it sorts and then adds
     rows full of zeros until \(\mathbf{X}\) has \(k\) rows.
-    
->>>>>>> 048ac448
+
     **Mode**: single, batch.
-    
-    **Input**
-    
-    - Node features of shape `([batch], N, F)`;
-    
-    **Output**
-    
+
+    **Input**
+
+    - Node features of shape `([batch], N, F)`;
+
+    **Output**
+
     - Pooled node features of shape `([batch], k, F)`;
-    
+
     **Arguments**
     - `k`: number of nodes to keep;
     """
@@ -393,7 +384,7 @@
                 self.data_mode = 'single'
             else:
                 self.data_mode = 'batch'
-        
+
         # store number of features
         self.F = input_shape[-1]
 

--- conflicted
+++ resolved
@@ -166,12 +166,7 @@
     in [Defferrard et at. (2016)](https://arxiv.org/abs/1606.09375).
     :param A: rank 2 array or sparse matrix;
     :param k: integer, the order of the Chebyshev polynomial;
-<<<<<<< HEAD
-    :param symmetric: boolean, whether to normalize the 
-    matrix as
-=======
     :param symmetric: boolean, whether to normalize the matrix as
->>>>>>> 855fc875
     \(\D^{-\frac{1}{2}}\A\D^{-\frac{1}{2}}\) or as \(\D^{-1}\A\);
     :return: a list of k + 1 arrays or sparse matrices with one element for each
     degree of the polynomial.

--- conflicted
+++ resolved
@@ -66,13 +66,8 @@
 
 def to_batch(x_list=None, a_list=None, e_list=None):
     """
-<<<<<<< HEAD
     Converts lists of node features, adjacency matrices and edge features to
     [batch mode](https://graphneural.network/data-modes/#batch-mode),
-=======
-    Converts lists of node features, adjacency matrices and (optionally) edge
-    features to [batch mode](https://danielegrattarola.github.io/spektral/data/#batch-mode),
->>>>>>> 47e94660
     by zero-padding all tensors to have the same node dimension `n_max`.
 
     Either the node features or the adjacency matrices must be provided as input.
@@ -132,7 +127,6 @@
     return tuple(out for out in [x_out, a_out, e_out] if out is not None)
 
 
-<<<<<<< HEAD
 def to_mixed(x_list=None, a=None, e_list=None):
     """
     Converts lists of node features and edge features to
@@ -175,8 +169,6 @@
     return tuple(out for out in [x_out, a, e_out] if out is not None)
 
 
-=======
->>>>>>> 47e94660
 def batch_generator(data, batch_size=32, epochs=None, shuffle=True):
     """
     Iterates over the data for the given number of epochs, yielding batches of

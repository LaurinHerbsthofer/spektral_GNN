import numpy as np
import tensorflow as tf
from scipy import sparse as sp

<<<<<<< HEAD
from spektral.data.utils import prepend_none, to_tf_signature, to_disjoint, to_batch, batch_generator, to_mixed
=======
from spektral.data.utils import (
    batch_generator,
    prepend_none,
    to_batch,
    to_disjoint,
    to_tf_signature,
)
>>>>>>> 390bbddd
from spektral.layers.ops import sp_matrix_to_sp_tensor

version = tf.__version__.split(".")
major, minor = int(version[0]), int(version[1])
tf_loader_available = major > 1 and minor > 3


class Loader:
    """
    Parent class for data loaders. The role of a Loader is to iterate over a
    Dataset and yield batches of graphs to feed your Keras Models.

    This is achieved by having a generator object that produces lists of Graphs,
    which are then collated together and returned as Tensor-like objects.

    The core of a Loader is the `collate(batch)` method.
    This takes as input a list of Graphs and returns a list of Tensors or
    SparseTensors.

    For instance, if all graphs have the same number of nodes and size of the
    attributes, a simple collation function can be:

    ```python
    def collate(self, batch):
        x = np.array([g.x for g in batch])
        a = np.array([g.a for g in batch)]
        return x, a
    ```

    The `load()` method of a Loader returns an object that can be given as
    input to `Model.fit()`.
    You can use it as follows:

    ```python
    model.fit(loader.load(), steps_per_epoch=loader.steps_per_epoch)
    ```

    The `steps_per_epoch` property represents the number of batches that are in
    an epoch, and is a required keyword when calling `model.fit()` with a Loader.

    If you want to write your own training function, you can use the
    `tf_signature()` method to specify the signature of your batches using the
    tf.TypeSpec system, in order to avoid unnecessary re-tracings.

    For example, a simple training function can be written as:

    ```python
    @tf.function(input_signature=loader.tf_signature())
    def train_step(inputs, target):
        with tf.GradientTape() as tape:
            predictions = model(inputs, training=True)
            loss = loss_fn(target, predictions) + sum(model.losses)
        gradients = tape.gradient(loss, model.trainable_variables)
        opt.apply_gradients(zip(gradients, model.trainable_variables))
    ```

    We can then train our model in a for loop as follows:

    ```python
    for batch in loader:
        train_step(*batch)
    ```

    **Arguments**

    - `dataset`: a graph Dataset;
    - `batch_size`: size of the mini-batches;
    - `epochs`: number of epochs to iterate over the dataset. By default (`None`)
    iterates indefinitely;
    - `shuffle`: whether to shuffle the data at the start of each epoch.
    """

    def __init__(self, dataset, batch_size=1, epochs=None, shuffle=True):
        self.dataset = dataset
        self.batch_size = batch_size
        self.epochs = epochs
        self.shuffle = shuffle
        self._generator = self.generator()

    def __iter__(self):
        return self

    def __next__(self):
        nxt = self._generator.__next__()
        return self.collate(nxt)

    def generator(self):
        return batch_generator(
            self.dataset,
            batch_size=self.batch_size,
            epochs=self.epochs,
            shuffle=self.shuffle,
        )

    def collate(self, batch):
        raise NotImplementedError

    def load(self):
        return self

    def tf_signature(self):
        """
        Adjacency matrix has shape [n_nodes, n_nodes]
        Node features have shape [n_nodes, n_node_features]
        Edge features have shape [n_edges, n_node_features]
        Targets have shape [..., n_labels]
        """
        signature = self.dataset.signature
        return to_tf_signature(signature)

    def pack(self, batch, return_dict=False):
        """
        Given a batch of graphs, groups their attributes into separate lists.

        For instance, if a batch has three graphs g1, g2 and g3 with node
        features (x1, x2, x3) and adjacency matrices (a1, a2, a3), this method
        will return:

        ```
        a_list = [a1, a2, a3]
        x_list = [x1, x2, x3]
        ```

        If `return_dict=True`, the lists are wrapped in a dictionary:

        ```
        {'a_list': [a1, a2, a3],
         'x_list': [x1, x2, x3]}
        ```

         this is useful for passing the packed batch to `data.utils.to_batch()`
         and `data.utils.to_disjoint()` without knowing a-priori what are the
         attributes of the graphs.

        :param batch: a list of Graphs
        :param return_dict: whether to return the lists as element of a dictionary.
        :return: the batch packed into lists, by attribute type.
        """
        output = [list(elem) for elem in zip(*[g.numpy() for g in batch])]
        if return_dict:
            keys = [k + "_list" for k in self.dataset.signature.keys()]
            return {k: v for k, v in zip(keys, output)}
        else:
            return output

    @property
    def steps_per_epoch(self):
        return int(np.ceil(len(self.dataset) / self.batch_size))


class SingleLoader(Loader):
    """
    A Loader for
    [single mode](https://graphneural.network/data-modes/#single-mode).

    This loader produces Tensors representing a single graph. As such, it can
    only be used with Datasets of length 1 and the `batch_size` cannot be set.

    The loader supports sample weights through the `sample_weights` argument.
    If given, then each batch will be a tuple `(inputs, labels, sample_weights)`.

    **Arguments**

    - `dataset`: a graph Dataset;
    - `epochs`: number of epochs to iterate over the dataset. By default (`None`)
    iterates indefinitely;
    - `shuffle`: whether to shuffle the data at the start of each epoch;
    - `sample_weights`: if given, these will be appended to the output
    automatically.

    **Output**

    Returns a tuple `(inputs, labels)` or `(inputs, labels, sample_weights)`.

    `inputs` is a tuple containing the data matrices of the graph, only if they
    are not `None`:

    - `x`: same as `dataset[0].x`;
    - `a`: same as `dataset[0].a` (scipy sparse matrices are converted to
    SparseTensors);
    - `e`: same as `dataset[0].e`;

    `labels` is the same as `datsaset[0].y`.
    `sample_weights` is the same object passed to the constructor.


    """

    def __init__(self, dataset, epochs=None, sample_weights=None):
        if len(dataset) != 1:
            raise ValueError(
                "SingleLoader can only be used with Datasets that"
                "have a single graph."
            )
        self.sample_weights = sample_weights
        super().__init__(dataset, batch_size=1, epochs=epochs, shuffle=False)

    def collate(self, batch):
        graph = batch[0]
        output = graph.numpy()

        # Sparse matrices to SparseTensors
        output = list(output)
        for i in range(len(output)):
            if sp.issparse(output[i]):
                output[i] = sp_matrix_to_sp_tensor(output[i])
        output = tuple(output)

        output = (output[:-1], output[-1])
        if self.sample_weights is not None:
            output += (self.sample_weights,)
        return tuple(output)

    def load(self):
        output = self.collate(self.dataset)
        return tf.data.Dataset.from_tensors(output).repeat(self.epochs)


class DisjointLoader(Loader):
    """
    A Loader for
    [disjoint mode](https://graphneural.network/data-modes/#disjoint-mode).

    This loader represents a batch of graphs via their disjoint union.

    The loader automatically computes a batch index tensor, containing integer
    indices that map each node to its corresponding graph in the batch.

    The adjacency matrix os returned as a SparseTensor, regardless of the input.

    If `node_level=False`, the labels are interpreted as graph-level labels and
    are stacked along an additional dimension.
    If `node_level=True`, then the labels are stacked vertically.

    **Note:** TensorFlow 2.4 or above is required to use this Loader's `load()`
    method in a Keras training loop.

    **Arguments**

    - `dataset`: a graph Dataset;
    - `batch_size`: size of the mini-batches;
    - `epochs`: number of epochs to iterate over the dataset. By default (`None`)
    iterates indefinitely;
    - `shuffle`: whether to shuffle the data at the start of each epoch.

    **Output**

    For each batch, returns a tuple `(inputs, labels)`.

    `inputs` is a tuple containing:

    - `x`: node attributes of shape `[n_nodes, n_node_features]`;
    - `a`: adjacency matrices of shape `[n_nodes, n_nodes]`;
    - `e`: edge attributes of shape `[n_edges, n_edge_features]`.

    `labels` have shape `[batch, n_labels]` if `node_level=False` or
    `[n_nodes, n_labels]` otherwise.

    """

    def __init__(
        self, dataset, node_level=False, batch_size=1, epochs=None, shuffle=True
    ):
        self.node_level = node_level
        super(DisjointLoader, self).__init__(
            dataset, batch_size=batch_size, epochs=epochs, shuffle=shuffle
        )

    def collate(self, batch):
        packed = self.pack(batch, return_dict=True)
        y = None
        if "y" in self.dataset.signature:
            y = packed.pop("y_list")
            y = np.vstack(y) if self.node_level else np.array(y)

        output = to_disjoint(**packed)
        output = list(output)
        for i in range(len(output)):
            if sp.issparse(output[i]):
                output[i] = sp_matrix_to_sp_tensor(output[i])
        output = tuple(output)

        if y is None:
            return output
        else:
            return output, y

    def load(self):
        if not tf_loader_available:
            raise RuntimeError(
                "Calling DisjointLoader.load() requires " "TensorFlow 2.4 or greater."
            )
        return tf.data.Dataset.from_generator(
            lambda: self, output_signature=self.tf_signature()
        )

    def tf_signature(self):
        """
        Adjacency matrix has shape [n_nodes, n_nodes]
        Node features have shape [n_nodes, n_node_features]
        Edge features have shape [n_edges, n_edge_features]
        Targets have shape [..., n_labels]
        """
        signature = self.dataset.signature
        if "y" in signature:
            if not self.node_level:
                signature["y"]["shape"] = prepend_none(signature["y"]["shape"])
        if "a" in signature:
            signature["a"]["spec"] = tf.SparseTensorSpec

        signature["i"] = dict()
        signature["i"]["spec"] = tf.TensorSpec
        signature["i"]["shape"] = (None,)
        signature["i"]["dtype"] = tf.as_dtype(tf.int64)

        return to_tf_signature(signature)


class BatchLoader(Loader):
    """
    A Loader for
    [batch mode](https://graphneural.network/data-modes/#batch-mode).

    This loader returns batches of graphs stacked along an extra dimension,
    with all "node" dimensions padded to be equal among all graphs.

    If `n_max` is the number of nodes of the biggest graph in the batch, then
    the padding consist of adding zeros to the node features, adjacency matrix,
    and edge attributes of each graph so that they have shapes
    `(n_max, n_node_features)`, `(n_max, n_max)`, and
    `(n_max, n_max, n_edge_features)` respectively.

    The zero-padding is done batch-wise, which saves up memory at the cost of
    more computation. If latency is an issue but memory isn't, or if the
    dataset has graphs with a similar number of nodes, you can use
    the `PackedBatchLoader` that first zero-pads all the dataset and then
    iterates over it.

    Note that the adjacency matrix and edge attributes are returned as dense
    arrays (mostly due to the lack of support for sparse tensor operations for
    rank >2).

    Only graph-level labels are supported with this loader (i.e., labels are not
    zero-padded because they are assumed to have no "node" dimensions).

    **Arguments**

    - `dataset`: a graph Dataset;
    - `batch_size`: size of the mini-batches;
    - `epochs`: number of epochs to iterate over the dataset. By default (`None`)
    iterates indefinitely;
    - `shuffle`: whether to shuffle the data at the start of each epoch.

    **Output**

    For each batch, returns a tuple `(inputs, labels)`.

    `inputs` is a tuple containing:

    - `x`: node attributes of shape `[batch, n_max, n_node_features]`;
    - `a`: adjacency matrices of shape `[batch, n_max, n_max]`;
    - `e`: edge attributes of shape `[batch, n_edges, n_edge_features]`.

    `labels` have shape `[batch, n_labels]`.
    """

    def collate(self, batch):
        packed = self.pack(batch, return_dict=True)
        y = np.array(packed.pop("y_list")) if "y" in self.dataset.signature else None

        output = to_batch(**packed)
        if len(output) == 1:
            output = output[0]

        if y is None:
            return output
        else:
            return output, y

    def tf_signature(self):
        """
        Adjacency matrix has shape [batch, n_nodes, n_nodes]
        Node features have shape [batch, n_nodes, n_node_features]
        Edge features have shape [batch, n_nodes, n_nodes, n_edge_features]
        Targets have shape [batch, ..., n_labels]
        """
        signature = self.dataset.signature
        for k in signature:
            signature[k]["shape"] = prepend_none(signature[k]["shape"])
        if "a" in signature:
            # Adjacency matrix in batch mode is dense
            signature["a"]["spec"] = tf.TensorSpec
        if "e" in signature:
            # Edge attributes have an extra None dimension in batch mode
            signature["e"]["shape"] = prepend_none(signature["e"]["shape"])

        return to_tf_signature(signature)


class PackedBatchLoader(BatchLoader):
    """
    A `BatchLoader` that zero-pads the graphs before iterating over the dataset.
    This means that `n_max` is computed over the whole dataset and not just
    a single batch.

    While using more memory than `BatchLoader`, this loader should reduce the
    computational overhead of padding each batch independently.

    Use this loader if:

    - memory usage isn't an issue and you want to produce the batches as fast
    as possible;
    - the graphs in the dataset have similar sizes and there are no outliers in
    the dataset (i.e., anomalous graphs with many more nodes than the dataset
    average).

    **Arguments**

    - `dataset`: a graph Dataset;
    - `batch_size`: size of the mini-batches;
    - `epochs`: number of epochs to iterate over the dataset. By default (`None`)
    iterates indefinitely;
    - `shuffle`: whether to shuffle the data at the start of each epoch.

    **Output**

    For each batch, returns a tuple `(inputs, labels)`.

    `inputs` is a tuple containing:

    - `x`: node attributes of shape `[batch, n_max, n_node_features]`;
    - `a`: adjacency matrices of shape `[batch, n_max, n_max]`;
    - `e`: edge attributes of shape `[batch, n_max, n_edge_features]`.

    `labels` have shape `[batch, ..., n_labels]`.
    """

    def __init__(self, dataset, batch_size=1, epochs=None, shuffle=True):
        super().__init__(dataset, batch_size=batch_size, epochs=epochs, shuffle=shuffle)

        # Drop the Dataset container and work on packed tensors directly
        packed = self.pack(self.dataset, return_dict=True)
        y = np.array(packed.pop("y_list")) if "y" in dataset.signature else None
        self.dataset = to_batch(**packed)
        if y is not None:
            self.dataset += (y,)

        # Re-instantiate generator after packing dataset
        self._generator = self.generator()

    def collate(self, batch):
        if len(batch) == 2:
            # If there is only one input, i.e., batch = [x, y], we unpack it
            # like this because Keras does not support input lists with only
            # one tensor.
            return batch[0], batch[1]
        else:
            return batch[:-1], batch[-1]

    @property
    def steps_per_epoch(self):
        if len(self.dataset) > 0:
            return int(np.ceil(len(self.dataset[0]) / self.batch_size))


class MixedLoader(Loader):
    """
    A Loader for
    [mixed mode](https://graphneural.network/data-modes/#mixed-mode).

    This loader returns batches where the node and edge attributes are stacked
    along an extra dimension, but the adjacency matrix is shared by all graphs.

    The loader expects all node and edge features to have the same number of
    nodes and edges.
    The dataset is pre-packed like in a PackedBatchLoader.

    **Arguments**

    - `dataset`: a graph Dataset;
    - `batch_size`: size of the mini-batches;
    - `epochs`: number of epochs to iterate over the dataset. By default (`None`)
    iterates indefinitely;
    - `shuffle`: whether to shuffle the data at the start of each epoch.

    **Output**

    For each batch, returns a tuple `(inputs, labels)`.

    `inputs` is a tuple containing:

    - `x`: node attributes of shape `[batch, n_nodes, n_node_features]`;
    - `a`: adjacency matrix of shape `[n_nodes, n_nodes]`;
    - `e`: edge attributes of shape `[batch, n_edges, n_edge_features]`.

    `labels` have shape `[batch, ..., n_labels]`.

    """
    def __init__(self, dataset, batch_size=1, epochs=None, shuffle=True):
        assert dataset.a is not None, 'Dataset must be in mixed mode, with only ' \
                                      'one adjacency matrix stored in the ' \
                                      'dataset\'s `a` attribute.\n' \
                                      'If your dataset does not have an ' \
                                      'adjacency matrix, you can use a ' \
                                      'BatchLoader or PackedBatchLoader instead.'
        assert 'a' not in dataset.signature, 'Datasets in mixed mode should not' \
                                             'have the adjacency matrix stored' \
                                             'in their Graph objects.'
        super().__init__(dataset, batch_size=batch_size, epochs=epochs, shuffle=shuffle)

    def collate(self, batch):
        packed = self.pack(batch, return_dict=True)
        y = np.array(packed.pop('y_list')) if 'y' in self.dataset.signature else None

        packed['a'] = self.dataset.a
        output = to_mixed(**packed)
        if len(output) == 1:
            output = output[0]

        if y is None:
            return output
        else:
            return output, y

    def tf_signature(self):
        """
        Adjacency matrix has shape [n_nodes, n_nodes]
        Node features have shape [batch, n_nodes, n_node_features]
        Edge features have shape [batch, n_edges, n_edge_features]
        Targets have shape [batch, ..., n_labels]
        """
        signature = self.dataset.signature
        for k in ['x', 'e', 'y']:
            if k in signature:
                signature[k]['shape'] = prepend_none(signature[k]['shape'])

        return to_tf_signature(signature)<|MERGE_RESOLUTION|>--- conflicted
+++ resolved
@@ -2,17 +2,7 @@
 import tensorflow as tf
 from scipy import sparse as sp
 
-<<<<<<< HEAD
 from spektral.data.utils import prepend_none, to_tf_signature, to_disjoint, to_batch, batch_generator, to_mixed
-=======
-from spektral.data.utils import (
-    batch_generator,
-    prepend_none,
-    to_batch,
-    to_disjoint,
-    to_tf_signature,
-)
->>>>>>> 390bbddd
 from spektral.layers.ops import sp_matrix_to_sp_tensor
 
 version = tf.__version__.split(".")

--- conflicted
+++ resolved
@@ -5,12 +5,7 @@
 from spektral import layers
 from spektral.layers.ops import sp_matrix_to_sp_tensor
 
-<<<<<<< HEAD
-tf.keras.backend.set_floatx('float64')
-# tf.config.run_functions_eagerly(True)
-=======
 tf.keras.backend.set_floatx("float64")
->>>>>>> 390bbddd
 SINGLE, BATCH, MIXED = 1, 2, 3  # Single, batch, mixed
 LAYER_K_, MODES_K_, KWARGS_K_ = "layer", "modes", "kwargs"
 batch_size = 32
@@ -60,16 +55,11 @@
     {
         LAYER_K_: layers.GCNConv,
         MODES_K_: [SINGLE, BATCH, MIXED],
-<<<<<<< HEAD
         KWARGS_K_: {'channels': 8, 'activation': 'relu', 'sparse_support': [False, True]},
-=======
-        KWARGS_K_: {"channels": 8, "activation": "relu", "sparse": [False, True]},
->>>>>>> 390bbddd
     },
     {
         LAYER_K_: layers.ChebConv,
         MODES_K_: [SINGLE, BATCH, MIXED],
-<<<<<<< HEAD
         KWARGS_K_: {'K': 3, 'channels': 8, 'activation': 'relu', 'sparse_support': [False, True]}
     },
     {
@@ -82,77 +72,27 @@
         MODES_K_: [SINGLE, BATCH, MIXED],
         KWARGS_K_: {'kernel_network': [8], 'channels': 8, 'activation': 'relu',
                     'edges': True, 'sparse_support': [False, True]}
-=======
-        KWARGS_K_: {
-            "K": 3,
-            "channels": 8,
-            "activation": "relu",
-            "sparse": [False, True],
-        },
-    },
-    {
-        LAYER_K_: layers.GraphSageConv,
-        MODES_K_: [SINGLE],
-        KWARGS_K_: {"channels": 8, "activation": "relu", "sparse": [True]},
-    },
-    {
-        LAYER_K_: layers.ECCConv,
-        MODES_K_: [SINGLE, BATCH],
-        KWARGS_K_: {
-            "kernel_network": [8],
-            "channels": 8,
-            "activation": "relu",
-            "edges": True,
-            "sparse": [False, True],
-        },
->>>>>>> 390bbddd
     },
     {
         LAYER_K_: layers.GATConv,
         MODES_K_: [SINGLE, BATCH, MIXED],
-<<<<<<< HEAD
         KWARGS_K_: {'channels': 8, 'attn_heads': 2, 'concat_heads': False,
                     'activation': 'relu', 'sparse_support': [False, True]}
-=======
-        KWARGS_K_: {
-            "channels": 8,
-            "attn_heads": 2,
-            "concat_heads": False,
-            "activation": "relu",
-            "sparse": [False, True],
-        },
->>>>>>> 390bbddd
     },
     {
         LAYER_K_: layers.GCSConv,
         MODES_K_: [SINGLE, BATCH, MIXED],
-<<<<<<< HEAD
         KWARGS_K_: {'channels': 8, 'activation': 'relu', 'sparse_support': [False, True]}
-=======
-        KWARGS_K_: {"channels": 8, "activation": "relu", "sparse": [False, True]},
->>>>>>> 390bbddd
     },
     {
         LAYER_K_: layers.ARMAConv,
         MODES_K_: [SINGLE, BATCH, MIXED],
-<<<<<<< HEAD
         KWARGS_K_: {'channels': 8, 'activation': 'relu', 'order': 2, 'iterations': 2,
                     'share_weights': True, 'sparse_support': [False, True]}
-=======
-        KWARGS_K_: {
-            "channels": 8,
-            "activation": "relu",
-            "order": 2,
-            "iterations": 2,
-            "share_weights": True,
-            "sparse": [False, True],
-        },
->>>>>>> 390bbddd
     },
     {
         LAYER_K_: layers.APPNPConv,
         MODES_K_: [SINGLE, BATCH, MIXED],
-<<<<<<< HEAD
         KWARGS_K_: {'channels': 8, 'activation': 'relu', 'mlp_hidden': [16],
                     'sparse_support': [False, True]}
     },
@@ -161,29 +101,10 @@
         MODES_K_: [SINGLE, MIXED],
         KWARGS_K_: {'channels': 8, 'activation': 'relu', 'mlp_hidden': [16],
                     'sparse_support': [True]}
-=======
-        KWARGS_K_: {
-            "channels": 8,
-            "activation": "relu",
-            "mlp_hidden": [16],
-            "sparse": [False, True],
-        },
-    },
-    {
-        LAYER_K_: layers.GINConv,
-        MODES_K_: [SINGLE],
-        KWARGS_K_: {
-            "channels": 8,
-            "activation": "relu",
-            "mlp_hidden": [16],
-            "sparse": [True],
-        },
->>>>>>> 390bbddd
     },
     {
         LAYER_K_: layers.DiffusionConv,
         MODES_K_: [SINGLE, BATCH, MIXED],
-<<<<<<< HEAD
         KWARGS_K_: {'channels': 8, 'activation': 'tanh', 'num_diffusion_steps': 5,
                     'sparse_support': [False]}
     },
@@ -222,54 +143,6 @@
         LAYER_K_: layers.MessagePassing,
         MODES_K_: [SINGLE, MIXED],
         KWARGS_K_: {'channels': F, 'sparse_support': [True]}
-=======
-        KWARGS_K_: {
-            "channels": 8,
-            "activation": "tanh",
-            "num_diffusion_steps": 5,
-            "sparse": [False],
-        },
-    },
-    {
-        LAYER_K_: layers.GatedGraphConv,
-        MODES_K_: [SINGLE],
-        KWARGS_K_: {"channels": 10, "n_layers": 3, "sparse": [True]},
-    },
-    {
-        LAYER_K_: layers.AGNNConv,
-        MODES_K_: [SINGLE],
-        KWARGS_K_: {"channels": F, "trainable": True, "sparse": [True]},
-    },
-    {
-        LAYER_K_: layers.TAGConv,
-        MODES_K_: [SINGLE],
-        KWARGS_K_: {"channels": F, "K": 3, "sparse": [True]},
-    },
-    {
-        LAYER_K_: layers.CrystalConv,
-        MODES_K_: [SINGLE],
-        KWARGS_K_: {"channels": F, "edges": True, "sparse": [True]},
-    },
-    {
-        LAYER_K_: layers.EdgeConv,
-        MODES_K_: [SINGLE],
-        KWARGS_K_: {
-            "channels": 8,
-            "activation": "relu",
-            "mlp_hidden": [16],
-            "sparse": [True],
-        },
-    },
-    {
-        LAYER_K_: layers.GeneralConv,
-        MODES_K_: [SINGLE],
-        KWARGS_K_: {"channels": 256, "sparse": [True]},
-    },
-    {
-        LAYER_K_: layers.MessagePassing,
-        MODES_K_: [SINGLE],
-        KWARGS_K_: {"channels": F, "sparse": [True]},
->>>>>>> 390bbddd
     },
 ]
 
@@ -371,7 +244,6 @@
         sparse = test[KWARGS_K_]['sparse_support']
         for mode in test[MODES_K_]:
             if mode == SINGLE:
-<<<<<<< HEAD
                 for s in sparse:
                     _test_single_mode(test[LAYER_K_], sparse=s, **test[KWARGS_K_])
             elif mode == BATCH:
@@ -379,21 +251,4 @@
             elif mode == MIXED:
                 for s in sparse:
                     _test_mixed_mode(test[LAYER_K_], sparse=s, **test[KWARGS_K_])
-=======
-                if "sparse" in test[KWARGS_K_]:
-                    sparse = test[KWARGS_K_].pop("sparse")
-                    for s in sparse:
-                        _test_single_mode(test[LAYER_K_], sparse=s, **test[KWARGS_K_])
-                else:
-                    _test_single_mode(test[LAYER_K_], **test[KWARGS_K_])
-            elif mode == BATCH:
-                _test_batch_mode(test[LAYER_K_], **test[KWARGS_K_])
-            elif mode == MIXED:
-                if "sparse" in test[KWARGS_K_]:
-                    sparse = test[KWARGS_K_].pop("sparse")
-                    for s in sparse:
-                        _test_mixed_mode(test[LAYER_K_], sparse=s, **test[KWARGS_K_])
-                else:
-                    _test_mixed_mode(test[LAYER_K_], **test[KWARGS_K_])
->>>>>>> 390bbddd
         _test_get_config(test[LAYER_K_], **test[KWARGS_K_])